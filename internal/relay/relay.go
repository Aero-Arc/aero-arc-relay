--- conflicted
+++ resolved
@@ -36,27 +36,6 @@
 	sinks            []sinks.Sink
 	connections      sync.Map // map[string]*gomavlib.Node
 	sinksInitialized bool
-<<<<<<< HEAD
-
-	// Control-plane session state (authoritative) for RelayControl APIs.
-	// Keyed by drone_id.
-	grpcSessions   map[string]*relayv1.DroneStatus
-	grpcSessionsMu sync.RWMutex
-
-	// Lookup by session_id (server-issued in AgentGateway.Register).
-	sessionByID map[string]*relayv1.DroneStatus
-
-	// Fast lookup for endpoint configuration by endpoint name.
-	endpointByName map[string]config.MAVLinkEndpoint
-
-	// Required by the generated RelayControlServer interface for forward compatibility.
-	// Must be embedded by value (not pointer).
-	relayv1.UnimplementedRelayControlServer
-
-	// Required by the generated AgentGatewayServer interface for forward compatibility.
-	// Must be embedded by value (not pointer).
-	agentv1.UnimplementedAgentGatewayServer
-=======
 	grpcServer       *grpc.Server
 	grpcSessions     map[string]*DroneSession
 	sessionsMu       sync.RWMutex
@@ -75,7 +54,6 @@
 	VfrHud        *common.MessageVfrHud
 	SystemStatus  *common.MessageSysStatus
 	sessionMu     sync.RWMutex
->>>>>>> 38b47cfa
 }
 
 var (
@@ -95,7 +73,6 @@
 	relay := &Relay{
 		config:       cfg,
 		sinks:        make([]sinks.Sink, 0),
-<<<<<<< HEAD
 		grpcSessions: make(map[string]*relayv1.DroneStatus),
 		sessionByID:  make(map[string]*relayv1.DroneStatus),
 		endpointByName: func() map[string]config.MAVLinkEndpoint {
@@ -105,9 +82,6 @@
 			}
 			return m
 		}(),
-=======
-		grpcSessions: make(map[string]*DroneSession),
->>>>>>> 38b47cfa
 	}
 
 	// Initialize sinks
